--- conflicted
+++ resolved
@@ -1,381 +1,184 @@
-<<<<<<< HEAD
-#!/usr/bin/env python
-
-"""Tests for `terra_algo_backtest` package."""
-
-import numpy as np
-import pandas as pd
-import pandas.api.types as ptypes
-import pytest
-
-from terra_algo_backtest.market import (
-    MarketPair,
-    MarketQuote,
-    Pool,
-    TradeOrder,
-    new_market,
-)
-from terra_algo_backtest.brown import (simulationSamples)
-from terra_algo_backtest.strategy import (calc_taxes)
-
-from terra_algo_backtest.simulation import (
-    create_buy_sell_orders,
-    get_binance_trade_histo_for_pair,
-    load_binance_trades,
-    swap_simulation,
-)
-from terra_algo_backtest.swap import (
-    constant_product_curve,
-    constant_product_swap,
-    get_arb_trade_order,
-)
-from terra_algo_backtest.utils import with_debug_info
-
-
-def test_pool_creation():
-    """Tests creation of a pool."""
-    ticker = "A"
-    reserve = 100
-    pool = Pool(ticker, reserve)
-    assert pool.ticker == ticker
-    assert pool.balance == reserve
-    assert pool.reserves == [reserve]
-    assert pool.initial_deposit == reserve
-
-
-def test_mkt_creation():
-    """Tests creation of a market pair."""
-    pool_1 = Pool("A", 100)
-    pool_2 = Pool("B", 10)
-    mkt = MarketPair(pool_1, pool_2, 0)
-    assert mkt.ticker == "A/B"
-    assert mkt.pool_1.balance == 100
-    assert mkt.pool_2.balance == 10
-
-
-def test_mkt_get_reserves():
-    """Tests creation of a market pair."""
-    pool_1 = Pool("A", 100)
-    pool_2 = Pool("B", 10)
-    mkt = MarketPair(pool_1, pool_2, 0)
-    x, y = mkt.get_reserves(mkt.ticker)
-    assert x == 100
-    assert y == 10
-    x, y = mkt.get_reserves("B/A")
-    assert x == 10
-    assert y == 100
-
-
-@pytest.mark.parametrize(
-    "reserve_1,reserve_2",
-    [
-        (10, 2),
-        (100, 100),
-        (1000, 1000),
-        (10000, 10000),
-        (100000, 100000),
-        (1000000, 1000000),
-        (10000000, 10000000),
-        (100000000, 100000000),
-        (1000000000, 1000000000),
-        (134566.678899, 134566.67889927),
-        (0.333333333333333, 0.333333333333333),
-        (0.333333333333333, 0.1111111111111110),
-        (1000000000.033647474859, 1000000000.039484859),
-        (10000000000000.333333333333333, 10000000000000.67889927),
-    ],
-)
-def test_constant_product_curve(reserve_1, reserve_2):
-    """Tests that the constant product curve remains invariant in the XY curve produced
-    by constant_product_curve."""
-    x, y = constant_product_curve(
-        MarketPair(Pool("A", reserve_1), Pool("B", reserve_2), 0),
-        x_min=0.1 * reserve_1,
-        x_max=10.0 * reserve_2,
-        num=1000,
-    )
-    assert len(x) == len(y) == 1000
-    k_actual = np.multiply(x, y)
-    k_expected = [reserve_1 * reserve_2] * len(k_actual)
-    assert np.allclose(k_expected, k_actual, rtol=1e-14)
-
-
-@pytest.mark.parametrize(
-    "reserve_1,reserve_2",
-    [
-        (10, 2),
-        (100, 100),
-        (1000, 1000),
-        (10000, 10000),
-        (100000, 100000),
-        (1000000, 1000000),
-        (10000000, 10000000),
-        (100000000, 100000000),
-        (1000000000, 1000000000),
-        (134566.678899, 134566.67889927),
-        (0.333333333333333, 0.333333333333333),
-        (0.333333333333333, 0.1111111111111110),
-        (1000000000.033647474859, 1000000000.039484859),
-        (10000000000000.333333333333333, 10000000000000.67889927),
-    ],
-)
-def test_constant_product_swap(reserve_1, reserve_2):
-    """Tests that swaping produces the same curve as constant_product_curve."""
-    x, y = constant_product_curve(
-        MarketPair(Pool("A", reserve_1), Pool("B", reserve_2), 0),
-        x_min=0.01 * reserve_1,
-        x_max=10.0 * reserve_2,
-        num=10000,
-    )
-
-    i = 0
-    dx = np.diff(x)
-    x_actual, y_actual = [x[0]], [y[0]]
-    mkt = MarketPair(Pool("A", x[0]), Pool("B", y[0]), 0)
-    while i < len(dx):
-        order = TradeOrder(mkt.ticker, dx[i], 0)
-        dy, _ = constant_product_swap(mkt, order)
-        x_actual.append(x_actual[i] + dx[i])
-        y_actual.append(y_actual[i] - dy)
-        i = i + 1
-    assert np.allclose(x_actual, x, rtol=1e-14)
-    assert np.allclose(y_actual, y, rtol=1e-14)
-
-
-def test_constant_product_swap_fee():
-    """Tests that swaping produces the same curve as constant_product_curve."""
-    reserve_1, reserve_2 = 100, 100
-    mkt = MarketPair(Pool("A", reserve_1), Pool("B", reserve_2), 0.01)
-    order = TradeOrder(mkt.ticker, 100, mkt.swap_fee)
-    constant_product_swap(mkt, order)
-    assert mkt.pool_1.transaction_fees[0] == 1.0
-    assert mkt.pool_1.cumulated_transaction_fees[0] == 1.0
-    constant_product_swap(mkt, order)
-    assert mkt.pool_1.transaction_fees[1] == 1.0
-    assert mkt.pool_1.cumulated_transaction_fees[1] == 2.0
-
-
-def test_load_binance_trades():
-    df_1 = load_binance_trades("./tests/LUNCBUSD_1m.txt", 1)
-    assert ptypes.is_datetime64_any_dtype(df_1.index)
-    assert set(df_1.keys()) == set(["trading_pair_1_price", "trading_pair_1_volume"])
-    df_2 = load_binance_trades("./tests/LUNCBUSD_1m.txt", 2)
-    assert ptypes.is_datetime64_any_dtype(df_2.index)
-    assert set(df_2.keys()) == set(["trading_pair_2_price", "trading_pair_2_volume"])
-
-
-def test_get_binance_trade_histo_for_pair():
-    df = get_binance_trade_histo_for_pair(
-        "./tests/LUNCBUSD_1m.txt", "./tests/USTCBUSD_1m.txt"
-    )
-    assert set(df.keys()) == set(
-        [
-            "trading_pair_1_price",
-            "trading_pair_1_volume",
-            "trading_pair_2_price",
-            "trading_pair_2_volume",
-            "price",
-        ]
-    )
-    df_1 = load_binance_trades("./tests/LUNCBUSD_1m.txt", 1)
-    df_2 = load_binance_trades("./tests/USTCBUSD_1m.txt", 2)
-    price_columnn = df_2.trading_pair_2_price / df_1.trading_pair_1_price
-    price_columnn = price_columnn.dropna()
-    assert df["price"].equals(price_columnn)
-
-
-def test_create_buy_sell_orders():
-    percentage_volume = 0.01
-    mkt = MarketPair(Pool("A", 100), Pool("B", 10), 0.01)
-    df = get_binance_trade_histo_for_pair(
-        "./tests/LUNCBUSD_1m.txt", "./tests/USTCBUSD_1m.txt"
-    )
-    orders = create_buy_sell_orders(mkt, df, percentage_volume, 0.5)
-    data = zip(
-        orders,
-        df["trading_pair_1_volume"].to_list(),
-        df["trading_pair_2_volume"].to_list(),
-    )
-    for order, volume_1, volume_2 in data:
-        volume = volume_1 if order.ticker == mkt.ticker else volume_2
-        assert percentage_volume * volume == order.order_size
-
-
-def test_get_arb_implied_trade_order():
-    mkt = new_market(
-        10000000,
-        MarketQuote("LUNC/BUSD", 0.00024019),
-        MarketQuote("USTC/BUSD", 0.04153756),
-        0.01,
-    )
-    df = get_binance_trade_histo_for_pair(
-        "./docs/examples/LUNCBUSD_1m.txt", "./docs/examples/USTCBUSD_1m.txt"
-    )
-    for _, row in df.iterrows():
-        order_arb = get_arb_trade_order(mkt, row["price"])
-        if order_arb.order_size > 0:
-            assert abs((mkt.mid_price - row["price"]) / mkt.mid_price) > 0
-            constant_product_swap(mkt, order_arb)
-            assert (mkt.mid_price - row["price"]) / mkt.mid_price < 1e-2
-
-
-# TO DO
-def test_implied_arb_trade_size():
-    mkt = new_market(
-        10000000,
-        MarketQuote("LUNC/BUSD", 0.00024019),
-        MarketQuote("USTC/BUSD", 0.04153756),
-        0.003,
-    )
-    df = get_binance_trade_histo_for_pair(
-        "./docs/examples/LUNCBUSD_1m.txt", "./docs/examples/USTCBUSD_1m.txt"
-    )
-    df = df.loc["2022-11-01 00:10:00":"2022-12-10 00:10:59"]
-    sim_res_1, sim_res_2 = swap_simulation(mkt, df, 0.01, 0.5, True)
-    print(df)
-
-
-# TO DO
-def test_implied_arb_trade_size_1():
-    mkt = new_market(
-        1000000,
-        MarketQuote("LUNC/BUSD", 0.00024019),
-        MarketQuote("USTC/BUSD", 0.04153756),
-        0.003,
-    )
-    df = get_binance_trade_histo_for_pair(
-        "./docs/examples/LUNCBUSD_1m.txt", "./docs/examples/USTCBUSD_1m.txt"
-    )
-    df = df.loc["2022-11-01 00:10:00":"2022-11-01 00:11:59"]
-    prices = df["price"].to_list()
-    orders = create_buy_sell_orders(mkt, df, 0.01, 0.5)
-    for mkt_price, order in zip(prices, orders):
-        arb_order = get_arb_trade_order(mkt, mkt_price)
-        print(
-            f"[BEFORE]  ticker: {order.ticker}  "
-            f"volume:{order.order_size} volume:{arb_order.order_size}"
-        )
-        print(
-            f"[BEFORE]  mid price: {mkt.mid_price}  "
-            f"mkt price:{mkt_price}   arb size:{arb_order.order_size}"
-        )
-        if arb_order.order_size > 1:
-            constant_product_swap(mkt, arb_order)
-            print(
-                f"[AFTER]  ticker: {order.ticker}  "
-                f"volume:{order.order_size} volume:{arb_order.order_size}"
-            )
-            print(
-                f"[AFTER]  mid price: {mkt.mid_price}  "
-                f"mkt price:{mkt_price}   arb size:{arb_order.order_size}"
-            )
-        if order.order_size > 1:
-            constant_product_swap(mkt, order)
-
-
-@pytest.mark.parametrize(
-    "is_debug, record_names, extra_arguments, expected",
-    [
-        (False, None, ["test_arg"], None),
-        (
-            True,
-            None,
-            ["test_arg"],
-            {
-                "arg1": [1, 4, 7],
-                "arg2": [2, 5, 8],
-                "arg3": [3, 6, 9],
-                "obj_a": ["a", "d", "g"],
-                "obj_b": ["b", "e", "h"],
-                "obj_c": ["c", "f", "i"],
-                "test_arg": [None, 1, 1],
-            },
-        ),
-        (
-            True,
-            ["arg1", "arg2"],
-            ["test_arg"],
-            {"arg1": [1, 4, 7], "arg2": [2, 5, 8], "test_arg": [None, 1, 1]},
-        ),
-        (
-            True,
-            ["arg1", "obj"],
-            ["test_arg"],
-            {
-                "arg1": [1, 4, 7],
-                "obj_a": ["a", "d", "g"],
-                "obj_b": ["b", "e", "h"],
-                "obj_c": ["c", "f", "i"],
-                "test_arg": [None, 1, 1],
-            },
-        ),
-        (
-            True,
-            ["obj"],
-            ["test_arg"],
-            {
-                "obj_a": ["a", "d", "g"],
-                "obj_b": ["b", "e", "h"],
-                "obj_c": ["c", "f", "i"],
-                "test_arg": [None, 1, 1],
-            },
-        ),
-    ],
-)
-def test_with_debug_info(is_debug, record_names, extra_arguments, expected):
-    class MyObject:
-        def __init__(self, a, b, c):
-            self.a = a
-            self.b = b
-            self.c = c
-
-    def my_function(arg1, arg2, arg3, obj):
-        # Do something with the arguments
-        # print(arg1, arg2, arg3, obj.a, obj.b, obj.c)
-        pass
-
-    def call_func(func, debug):
-        # Call the function with different arguments
-        func(1, 2, 3, MyObject("a", "b", "c"))
-        func(4, 5, 6, MyObject("d", "e", "f"), test_arg=1)
-        func(7, 8, 9, MyObject("g", "h", "i"), test_arg=1)
-        # if hasattr(func, "arguments"):
-        if debug:
-            # Print the recorded arguments
-            return pd.DataFrame(func.arguments)
-        return pd.DataFrame(None)
-
-    # Create a decorated version of the function with debug=True
-    my_debug_function = with_debug_info(
-        my_function,
-        debug=is_debug,
-        record_names=record_names,
-        extra_arguments=extra_arguments,
-    )
-    # call my_debug_function
-    df_actual = call_func(my_debug_function, is_debug)
-    # expected df
-    df_expected = pd.DataFrame(expected)
-    # assert actual == expected
-    pd.testing.assert_frame_equal(df_expected, df_actual)
-
-
-def test_simulation():
-    mkt = new_market(
-        10000000,
-        MarketQuote("LUNC/BUSD", 0.00024019),
-        MarketQuote("USTC/BUSD", 0.04153756),
-        0.003,
-    )
-    df = get_binance_trade_histo_for_pair(
-        "./docs/examples/LUNCBUSD_1m.txt", "./docs/examples/USTCBUSD_1m.txt"
-    )
-    df = df.loc["2022-11-01 00:10:00":"2022-11-02 00:10:59"]
-    sim_res_1, sim_res_2, df_debug = swap_simulation(mkt, df, 0.01, 0.5, True)
-    print(df_debug)
-
-
-def test_simulationSamples():
+# #!/usr/bin/env python
+
+# """Tests for `terra_algo_backtest` package."""
+
+# import numpy as np
+# import pandas as pd
+# import pandas.api.types as ptypes
+# import pytest
+
+# from terra_algo_backtest.market import (
+#     MarketPair,
+#     MarketQuote,
+#     Pool,
+#     TradeOrder,
+#     new_market,
+# )
+# from terra_algo_backtest.simulation import (
+#     swap_simulation,
+# )
+# from terra_algo_backtest.swap import (
+#     constant_product_curve,
+#     constant_product_swap,
+# )
+# from terra_algo_backtest.utils import with_debug_info
+
+
+# def test_pool_creation():
+#     """Tests creation of a pool."""
+#     ticker = "A"
+#     reserve = 100
+#     pool = Pool(ticker, reserve)
+#     assert pool.ticker == ticker
+#     assert pool.balance == reserve
+#     assert pool.reserves == [reserve]
+#     assert pool.initial_deposit == reserve
+
+
+# def test_mkt_creation():
+#     """Tests creation of a market pair."""
+#     pool_1 = Pool("A", 100)
+#     pool_2 = Pool("B", 10)
+#     mkt = MarketPair(pool_1, pool_2, 0)
+#     assert mkt.ticker == "A/B"
+#     assert mkt.pool_1.balance == 100
+#     assert mkt.pool_2.balance == 10
+
+
+# def test_mkt_get_reserves():
+#     """Tests creation of a market pair."""
+#     pool_1 = Pool("A", 100)
+#     pool_2 = Pool("B", 10)
+#     mkt = MarketPair(pool_1, pool_2, 0)
+#     x, y = mkt.get_reserves(mkt.ticker)
+#     assert x == 100
+#     assert y == 10
+#     x, y = mkt.get_reserves("B/A")
+#     assert x == 10
+#     assert y == 100
+
+
+# @pytest.mark.parametrize(
+#     "reserve_1,reserve_2",
+#     [
+#         (10, 2),
+#         (100, 100),
+#         (1000, 1000),
+#         (10000, 10000),
+#         (100000, 100000),
+#         (1000000, 1000000),
+#         (10000000, 10000000),
+#         (100000000, 100000000),
+#         (1000000000, 1000000000),
+#         (134566.678899, 134566.67889927),
+#         (0.333333333333333, 0.333333333333333),
+#         (0.333333333333333, 0.1111111111111110),
+#         (1000000000.033647474859, 1000000000.039484859),
+#         (10000000000000.333333333333333, 10000000000000.67889927),
+#     ],
+# )
+# def test_constant_product_curve(reserve_1, reserve_2):
+#     """Tests that the constant product curve remains invariant in the XY curve produced
+#     by constant_product_curve."""
+#     x, y = constant_product_curve(
+#         MarketPair(Pool("A", reserve_1), Pool("B", reserve_2), 0),
+#         x_min=0.1 * reserve_1,
+#         x_max=10.0 * reserve_2,
+#         num=1000,
+#     )
+#     assert len(x) == len(y) == 1000
+#     k_actual = np.multiply(x, y)
+#     k_expected = [reserve_1 * reserve_2] * len(k_actual)
+#     assert np.allclose(k_expected, k_actual, rtol=1e-14)
+
+
+# @pytest.mark.parametrize(
+#     "reserve_1,reserve_2",
+#     [
+#         (10, 2),
+#         (100, 100),
+#         (1000, 1000),
+#         (10000, 10000),
+#         (100000, 100000),
+#         (1000000, 1000000),
+#         (10000000, 10000000),
+#         (100000000, 100000000),
+#         (1000000000, 1000000000),
+#         (134566.678899, 134566.67889927),
+#         (0.333333333333333, 0.333333333333333),
+#         (0.333333333333333, 0.1111111111111110),
+#         (1000000000.033647474859, 1000000000.039484859),
+#         (10000000000000.333333333333333, 10000000000000.67889927),
+#     ],
+# )
+# def test_constant_product_swap(reserve_1, reserve_2):
+#     """Tests that swaping produces the same curve as constant_product_curve."""
+#     x, y = constant_product_curve(
+#         MarketPair(Pool("A", reserve_1), Pool("B", reserve_2), 0),
+#         x_min=0.01 * reserve_1,
+#         x_max=10.0 * reserve_2,
+#         num=10000,
+#     )
+
+#     i = 0
+#     dx = np.diff(x)
+#     x_actual, y_actual = [x[0]], [y[0]]
+#     mkt = MarketPair(Pool("A", x[0]), Pool("B", y[0]), 0)
+#     while i < len(dx):
+#         order = TradeOrder(mkt.ticker, dx[i], 0)
+#         dy, _ = constant_product_swap(mkt, order)
+#         x_actual.append(x_actual[i] + dx[i])
+#         y_actual.append(y_actual[i] - dy)
+#         i = i + 1
+#     assert np.allclose(x_actual, x, rtol=1e-14)
+#     assert np.allclose(y_actual, y, rtol=1e-14)
+
+
+# def test_constant_product_swap_fee():
+#     """Tests that swaping produces the same curve as constant_product_curve."""
+#     reserve_1, reserve_2 = 100, 100
+#     mkt = MarketPair(Pool("A", reserve_1), Pool("B", reserve_2), 0.01)
+#     order = TradeOrder(mkt.ticker, 100, mkt.swap_fee)
+#     constant_product_swap(mkt, order)
+#     assert mkt.pool_1.transaction_fees[0] == 1.0
+#     assert mkt.pool_1.cumulated_transaction_fees[0] == 1.0
+#     constant_product_swap(mkt, order)
+#     assert mkt.pool_1.transaction_fees[1] == 1.0
+#     assert mkt.pool_1.cumulated_transaction_fees[1] == 2.0
+
+
+# def test_create_buy_sell_orders():
+#     percentage_volume = 0.01
+#     mkt = MarketPair(Pool("A", 100), Pool("B", 10), 0.01)
+#     df = get_binance_trade_histo_for_pair(
+#         "./tests/LUNCBUSD_1m.txt", "./tests/USTCBUSD_1m.txt"
+#     )
+#     orders = create_buy_sell_orders(mkt, df, percentage_volume, 0.5)
+#     data = zip(
+#         orders,
+#         df["trading_pair_1_volume"].to_list(),
+#         df["trading_pair_2_volume"].to_list(),
+#     )
+#     for order, volume_1, volume_2 in data:
+#         volume = volume_1 if order.ticker == mkt.ticker else volume_2
+#         assert percentage_volume * volume == order.order_size
+
+
+# def test_simulation():
+#     mkt = new_market(
+#         10000000,
+#         MarketQuote("LUNC/BUSD", 0.00024019),
+#         MarketQuote("USTC/BUSD", 0.04153756),
+#         0.003,
+#     )
+#     df = get_binance_trade_histo_for_pair(
+#         "./docs/examples/LUNCBUSD_1m.txt", "./docs/examples/USTCBUSD_1m.txt"
+#     )
+#     df = df.loc["2022-11-01 00:10:00":"2022-11-02 00:10:59"]
+#     sim_res_1, sim_res_2, df_debug = swap_simulation(mkt, df, 0.01, 0.5, True)
+#     print(df_debug)
+
+'''def test_simulationSamples():
     functions = simulationSamples(1420, False, 365, 24*60*60)
     assert type(functions) == dict
     for sim in functions:
@@ -404,184 +207,4 @@
         cex, chain = calc_taxes(test["price"], test["volume"], test["args"])
         assert cex == test["output"][0]
         assert chain == test["output"][1]
-=======
-# #!/usr/bin/env python
-
-# """Tests for `terra_algo_backtest` package."""
-
-# import numpy as np
-# import pandas as pd
-# import pandas.api.types as ptypes
-# import pytest
-
-# from terra_algo_backtest.market import (
-#     MarketPair,
-#     MarketQuote,
-#     Pool,
-#     TradeOrder,
-#     new_market,
-# )
-# from terra_algo_backtest.simulation import (
-#     swap_simulation,
-# )
-# from terra_algo_backtest.swap import (
-#     constant_product_curve,
-#     constant_product_swap,
-# )
-# from terra_algo_backtest.utils import with_debug_info
-
-
-# def test_pool_creation():
-#     """Tests creation of a pool."""
-#     ticker = "A"
-#     reserve = 100
-#     pool = Pool(ticker, reserve)
-#     assert pool.ticker == ticker
-#     assert pool.balance == reserve
-#     assert pool.reserves == [reserve]
-#     assert pool.initial_deposit == reserve
-
-
-# def test_mkt_creation():
-#     """Tests creation of a market pair."""
-#     pool_1 = Pool("A", 100)
-#     pool_2 = Pool("B", 10)
-#     mkt = MarketPair(pool_1, pool_2, 0)
-#     assert mkt.ticker == "A/B"
-#     assert mkt.pool_1.balance == 100
-#     assert mkt.pool_2.balance == 10
-
-
-# def test_mkt_get_reserves():
-#     """Tests creation of a market pair."""
-#     pool_1 = Pool("A", 100)
-#     pool_2 = Pool("B", 10)
-#     mkt = MarketPair(pool_1, pool_2, 0)
-#     x, y = mkt.get_reserves(mkt.ticker)
-#     assert x == 100
-#     assert y == 10
-#     x, y = mkt.get_reserves("B/A")
-#     assert x == 10
-#     assert y == 100
-
-
-# @pytest.mark.parametrize(
-#     "reserve_1,reserve_2",
-#     [
-#         (10, 2),
-#         (100, 100),
-#         (1000, 1000),
-#         (10000, 10000),
-#         (100000, 100000),
-#         (1000000, 1000000),
-#         (10000000, 10000000),
-#         (100000000, 100000000),
-#         (1000000000, 1000000000),
-#         (134566.678899, 134566.67889927),
-#         (0.333333333333333, 0.333333333333333),
-#         (0.333333333333333, 0.1111111111111110),
-#         (1000000000.033647474859, 1000000000.039484859),
-#         (10000000000000.333333333333333, 10000000000000.67889927),
-#     ],
-# )
-# def test_constant_product_curve(reserve_1, reserve_2):
-#     """Tests that the constant product curve remains invariant in the XY curve produced
-#     by constant_product_curve."""
-#     x, y = constant_product_curve(
-#         MarketPair(Pool("A", reserve_1), Pool("B", reserve_2), 0),
-#         x_min=0.1 * reserve_1,
-#         x_max=10.0 * reserve_2,
-#         num=1000,
-#     )
-#     assert len(x) == len(y) == 1000
-#     k_actual = np.multiply(x, y)
-#     k_expected = [reserve_1 * reserve_2] * len(k_actual)
-#     assert np.allclose(k_expected, k_actual, rtol=1e-14)
-
-
-# @pytest.mark.parametrize(
-#     "reserve_1,reserve_2",
-#     [
-#         (10, 2),
-#         (100, 100),
-#         (1000, 1000),
-#         (10000, 10000),
-#         (100000, 100000),
-#         (1000000, 1000000),
-#         (10000000, 10000000),
-#         (100000000, 100000000),
-#         (1000000000, 1000000000),
-#         (134566.678899, 134566.67889927),
-#         (0.333333333333333, 0.333333333333333),
-#         (0.333333333333333, 0.1111111111111110),
-#         (1000000000.033647474859, 1000000000.039484859),
-#         (10000000000000.333333333333333, 10000000000000.67889927),
-#     ],
-# )
-# def test_constant_product_swap(reserve_1, reserve_2):
-#     """Tests that swaping produces the same curve as constant_product_curve."""
-#     x, y = constant_product_curve(
-#         MarketPair(Pool("A", reserve_1), Pool("B", reserve_2), 0),
-#         x_min=0.01 * reserve_1,
-#         x_max=10.0 * reserve_2,
-#         num=10000,
-#     )
-
-#     i = 0
-#     dx = np.diff(x)
-#     x_actual, y_actual = [x[0]], [y[0]]
-#     mkt = MarketPair(Pool("A", x[0]), Pool("B", y[0]), 0)
-#     while i < len(dx):
-#         order = TradeOrder(mkt.ticker, dx[i], 0)
-#         dy, _ = constant_product_swap(mkt, order)
-#         x_actual.append(x_actual[i] + dx[i])
-#         y_actual.append(y_actual[i] - dy)
-#         i = i + 1
-#     assert np.allclose(x_actual, x, rtol=1e-14)
-#     assert np.allclose(y_actual, y, rtol=1e-14)
-
-
-# def test_constant_product_swap_fee():
-#     """Tests that swaping produces the same curve as constant_product_curve."""
-#     reserve_1, reserve_2 = 100, 100
-#     mkt = MarketPair(Pool("A", reserve_1), Pool("B", reserve_2), 0.01)
-#     order = TradeOrder(mkt.ticker, 100, mkt.swap_fee)
-#     constant_product_swap(mkt, order)
-#     assert mkt.pool_1.transaction_fees[0] == 1.0
-#     assert mkt.pool_1.cumulated_transaction_fees[0] == 1.0
-#     constant_product_swap(mkt, order)
-#     assert mkt.pool_1.transaction_fees[1] == 1.0
-#     assert mkt.pool_1.cumulated_transaction_fees[1] == 2.0
-
-
-# def test_create_buy_sell_orders():
-#     percentage_volume = 0.01
-#     mkt = MarketPair(Pool("A", 100), Pool("B", 10), 0.01)
-#     df = get_binance_trade_histo_for_pair(
-#         "./tests/LUNCBUSD_1m.txt", "./tests/USTCBUSD_1m.txt"
-#     )
-#     orders = create_buy_sell_orders(mkt, df, percentage_volume, 0.5)
-#     data = zip(
-#         orders,
-#         df["trading_pair_1_volume"].to_list(),
-#         df["trading_pair_2_volume"].to_list(),
-#     )
-#     for order, volume_1, volume_2 in data:
-#         volume = volume_1 if order.ticker == mkt.ticker else volume_2
-#         assert percentage_volume * volume == order.order_size
-
-
-# def test_simulation():
-#     mkt = new_market(
-#         10000000,
-#         MarketQuote("LUNC/BUSD", 0.00024019),
-#         MarketQuote("USTC/BUSD", 0.04153756),
-#         0.003,
-#     )
-#     df = get_binance_trade_histo_for_pair(
-#         "./docs/examples/LUNCBUSD_1m.txt", "./docs/examples/USTCBUSD_1m.txt"
-#     )
-#     df = df.loc["2022-11-01 00:10:00":"2022-11-02 00:10:59"]
-#     sim_res_1, sim_res_2, df_debug = swap_simulation(mkt, df, 0.01, 0.5, True)
-#     print(df_debug)
->>>>>>> 1bdcb238
+'''